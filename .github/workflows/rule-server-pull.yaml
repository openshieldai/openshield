name: Rule-server-unit-test

on:
  pull_request_review:
     types: [submitted]
     branches:
        - main
     paths:
<<<<<<< HEAD
        - services/rule-service/**
=======
        - services/rule/**
>>>>>>> 46d51836
        - .github/workflows/rule-server-pull.yaml

jobs:
  rule-server-unit-test-x86:
      if: github.event.review.state == 'approved'
      name: Rule server unit tests
      runs-on: ubicloud-standard-2
      strategy:
        matrix:
          python-version: ["3.11"]
          poetry-version: ["1.8.3"]

      steps:
        - uses: actions/checkout@v4
          with:
            repository: openshieldai/openshield
            ref: refs/pull/${{ github.event.pull_request.number }}/merge
        - name: Set up Python ${{ matrix.python-version }}
          uses: actions/setup-python@v5
          with:
            python-version: ${{ matrix.python-version }}
        - name: Run poetry action
          uses: abatilo/actions-poetry@v3
          with:
            poetry-version: ${{ matrix.poetry-version }}
        - name: Install dependencies
          run: |
            cd services/rule
            poetry install
        - name: Run unit tests
          run: |
            cd services/rule/src/tests
            poetry run python -m unittest test_api.py
  rule-server-unit-test-arm:
    if: github.event.review.state == 'approved'
    name: Rule server unit tests
    runs-on: ubicloud-standard-2-arm
    strategy:
      matrix:
        python-version: ["3.11"]
        poetry-version: ["1.8.3"]

    steps:
      - uses: actions/checkout@v4
        with:
          repository: openshieldai/openshield
          ref: refs/pull/${{ github.event.pull_request.number }}/merge
      - name: Set up Python ${{ matrix.python-version }}
        uses: actions/setup-python@v5
        with:
          python-version: ${{ matrix.python-version }}
      - name: Run poetry action
        uses: abatilo/actions-poetry@v3
        with:
          poetry-version: ${{ matrix.poetry-version }}
      - name: Install dependencies
        run: |
<<<<<<< HEAD
          cd service/rule
=======
          cd services/rule
>>>>>>> 46d51836
          poetry install
      - name: Run unit tests
        run: |
          cd services/rule/src/tests
          poetry run python -m unittest test_api.py

  rule-service-docker-build:
    if: github.event.review.state == 'approved'
    runs-on: ubicloud-standard-2
    steps:
      - name: Login to Github Packages
        uses: docker/login-action@v3
        with:
          registry: ghcr.io
          username: ${{ github.actor }}
          password: ${{ secrets.GITHUB_TOKEN }}

      - name: Set up QEMU
        id: qemu
        uses: docker/setup-qemu-action@v3
        with:
          image: tonistiigi/binfmt:latest
          platforms: all

      - name: 🏗 Setup repo
        uses: actions/checkout@v4

      - name: Set up Docker Context for Buildx
        run: docker context create builders

      - name: Set up Docker Buildx
        uses: docker/setup-buildx-action@v3
        with:
          version: latest
          endpoint: builders

      - name: Docker meta
        id: rule-service
        uses: docker/metadata-action@v5
        with:
          images: |
            ghcr.io/openshieldai/openshield/rule
          tags: |
            type=sha
            type=raw,value=latest

      - name: Build
        uses: docker/build-push-action@v6
        with:
          context: services/rule
          platforms: linux/arm64,linux/amd64
          push: false
          tags: ${{ steps.api.outputs.tags }}
          labels: ${{ steps.api.outputs.labels }}<|MERGE_RESOLUTION|>--- conflicted
+++ resolved
@@ -6,11 +6,7 @@
      branches:
         - main
      paths:
-<<<<<<< HEAD
-        - services/rule-service/**
-=======
         - services/rule/**
->>>>>>> 46d51836
         - .github/workflows/rule-server-pull.yaml
 
 jobs:
@@ -68,11 +64,7 @@
           poetry-version: ${{ matrix.poetry-version }}
       - name: Install dependencies
         run: |
-<<<<<<< HEAD
-          cd service/rule
-=======
           cd services/rule
->>>>>>> 46d51836
           poetry install
       - name: Run unit tests
         run: |
