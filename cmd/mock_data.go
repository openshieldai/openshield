package cmd

import (
	"fmt"
	"math/rand"
	"reflect"
	"strings"

	"github.com/go-faker/faker/v4"
	"github.com/openshieldai/openshield/lib"
	"github.com/openshieldai/openshield/models"
	"gorm.io/gorm"
<<<<<<< HEAD
	"math/rand"
	"reflect"
	"strings"
	"sync"
=======
>>>>>>> 39882c05
)

var generatedTags []string

type StatusProvider struct {
	mu              sync.Mutex
	activeGenerated map[reflect.Type]bool
}

func NewStatusProvider() *StatusProvider {
	return &StatusProvider{
		activeGenerated: make(map[reflect.Type]bool),
	}
}

func (sp *StatusProvider) Status(v reflect.Value) (interface{}, error) {
	sp.mu.Lock()
	defer sp.mu.Unlock()

	modelType := v.Type()
	if !sp.activeGenerated[modelType] {
		sp.activeGenerated[modelType] = true
		return string(models.Active), nil
	}

	statuses := []string{string(models.Active), string(models.Inactive), string(models.Archived)}
	return statuses[rand.Intn(len(statuses))], nil
}

func init() {

	faker.AddProvider("status", func(v reflect.Value) (interface{}, error) {
		statuses := []string{string(models.Active), string(models.Inactive), string(models.Archived)}
		return statuses[rand.Intn(len(statuses))], nil
	})

	faker.AddProvider("aifamily", func(v reflect.Value) (interface{}, error) {
		return models.OpenAI, nil
	})

	faker.AddProvider("finishreason", func(v reflect.Value) (interface{}, error) {
		reasons := []models.FinishReason{models.Stop, models.Length, models.Null, models.FunctionCall, models.ContentFilter}
		return reasons[rand.Intn(len(reasons))], nil
	})

	faker.AddProvider("tags", func(v reflect.Value) (interface{}, error) {
		return getRandomTags(), nil
	})
}

func createMockData() {
	db := lib.DB()
	createMockTags(db, 10)
	createMockRecords(db, &models.AiModels{}, 0)
	createMockRecords(db, &models.ApiKeys{}, 1)
	createMockRecords(db, &models.AuditLogs{}, 1)
	createMockRecords(db, &models.Products{}, 1)
	createMockRecords(db, &models.Usage{}, 1)
	createMockRecords(db, &models.Workspaces{}, 1)
}

func createMockTags(db *gorm.DB, count int) {
	for i := 0; i < count; i++ {
		tag := &models.Tags{}
		if err := faker.FakeData(tag); err != nil {
			fmt.Printf("error generating fake data for Tag: %v\n", err)
			continue
		}
		tag.Name = fmt.Sprintf("Tag%d", i+1) // Ensure unique names
		generatedTags = append(generatedTags, tag.Name)

		fmt.Printf("Generated data for Tag:\n")
		fmt.Printf("%+v\n\n", tag)

		result := db.Create(tag)
		if result.Error != nil {
			fmt.Printf("error inserting fake data for Tag: %v\n", result.Error)
		}
	}
}

func getRandomTags() string {
	numTags := rand.Intn(3) + 1
	tagsCopy := make([]string, len(generatedTags))
	copy(tagsCopy, generatedTags)

	rand.Shuffle(len(tagsCopy), func(i, j int) {
		tagsCopy[i], tagsCopy[j] = tagsCopy[j], tagsCopy[i]
	})

	selectedTags := tagsCopy[:numTags]

	return strings.Join(selectedTags, ",")
}

func createMockRecords(db *gorm.DB, model interface{}, count int) {
	for i := 0; i < count; i++ {
		newModel := reflect.New(reflect.TypeOf(model).Elem()).Interface()
		if err := faker.FakeData(newModel); err != nil {
			fmt.Printf("error generating fake data for %T: %v\n", newModel, err)
			continue
		}

		// Ensure the first record is always active
		if i == 0 {
			setValueOfObject(newModel, "Status", models.Active)
		}

		fmt.Printf("Generated data for %T:\n", newModel)
		fmt.Printf("%+v\n\n", newModel)
		result := db.Create(newModel)
		if result.Error != nil {
			fmt.Printf("error inserting fake data for %T: %v\n", newModel, result.Error)
		}
	}
}
func setValueOfObject(obj interface{}, fieldName string, value interface{}) {
	field := reflect.ValueOf(obj).Elem().FieldByName(fieldName)
	if field.IsValid() && field.CanSet() {
		field.Set(reflect.ValueOf(value))
	} else {
		fmt.Printf("Warning: Unable to set field %s\n", fieldName)
	}
}<|MERGE_RESOLUTION|>--- conflicted
+++ resolved
@@ -10,13 +10,6 @@
 	"github.com/openshieldai/openshield/lib"
 	"github.com/openshieldai/openshield/models"
 	"gorm.io/gorm"
-<<<<<<< HEAD
-	"math/rand"
-	"reflect"
-	"strings"
-	"sync"
-=======
->>>>>>> 39882c05
 )
 
 var generatedTags []string
