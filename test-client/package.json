{
  "name": "test-client",
  "version": "1.0.0",
  "main": "index.js",
  "scripts": {
    "build": "tsc",
    "start": "node dist/index.js"
  },
  "author": "David Papp <david@opensiheld.ai>",
  "license": "Apache-2.0",
  "description": "Demo client for OpenShield",
  "dependencies": {
<<<<<<< HEAD
    "openai": "4.67.1"
  },
  "devDependencies": {
    "@types/node": "20.16.10",
=======
    "openai": "4.67.2"
  },
  "devDependencies": {
    "@types/node": "20.16.11",
>>>>>>> 46d51836
    "typescript": "5.6.2"
  }
}<|MERGE_RESOLUTION|>--- conflicted
+++ resolved
@@ -10,17 +10,10 @@
   "license": "Apache-2.0",
   "description": "Demo client for OpenShield",
   "dependencies": {
-<<<<<<< HEAD
-    "openai": "4.67.1"
-  },
-  "devDependencies": {
-    "@types/node": "20.16.10",
-=======
     "openai": "4.67.2"
   },
   "devDependencies": {
     "@types/node": "20.16.11",
->>>>>>> 46d51836
     "typescript": "5.6.2"
   }
 }