--- conflicted
+++ resolved
@@ -9,21 +9,12 @@
   .:
     dependencies:
       openai:
-<<<<<<< HEAD
-        specifier: 4.67.1
-        version: 4.67.1
-    devDependencies:
-      '@types/node':
-        specifier: 20.16.10
-        version: 20.16.10
-=======
         specifier: 4.67.2
         version: 4.67.2
     devDependencies:
       '@types/node':
         specifier: 20.16.11
         version: 20.16.11
->>>>>>> 46d51836
       typescript:
         specifier: 5.6.2
         version: 5.6.2
@@ -36,13 +27,8 @@
   '@types/node@18.19.42':
     resolution: {integrity: sha512-d2ZFc/3lnK2YCYhos8iaNIYu9Vfhr92nHiyJHRltXWjXUBjEE+A4I58Tdbnw4VhggSW+2j5y5gTrLs4biNnubg==}
 
-<<<<<<< HEAD
-  '@types/node@20.16.10':
-    resolution: {integrity: sha512-vQUKgWTjEIRFCvK6CyriPH3MZYiYlNy0fKiEYHWbcoWLEgs4opurGGKlebrTLqdSMIbXImH6XExNiIyNUv3WpA==}
-=======
   '@types/node@20.16.11':
     resolution: {integrity: sha512-y+cTCACu92FyA5fgQSAI8A1H429g7aSK2HsO7K4XYUWc4dY5IUz55JSDIYT6/VsOLfGy8vmvQYC2hfb0iF16Uw==}
->>>>>>> 46d51836
 
   abort-controller@3.0.0:
     resolution: {integrity: sha512-h8lQ8tacZYnR3vNQTgibj+tODHI5/+l06Au2Pcriv/Gmet0eaj4TwWH41sO9wnHDiQsEj19q0drzdWdeAHtweg==}
@@ -105,13 +91,8 @@
       encoding:
         optional: true
 
-<<<<<<< HEAD
-  openai@4.67.1:
-    resolution: {integrity: sha512-2YbRFy6qaYRJabK2zLMn4txrB2xBy0KP5g/eoqeSPTT31mIJMnkT75toagvfE555IKa2RdrzJrZwdDsUipsAMw==}
-=======
   openai@4.67.2:
     resolution: {integrity: sha512-u4FJFGXgqEHrCYcD5jAD4nHj6JCiicH+/dskQY7qka9R6hOw29R0kOz7GwcA9k2JKcLf86lzAWPtPagPbO8KnQ==}
->>>>>>> 46d51836
     hasBin: true
     peerDependencies:
       zod: ^3.23.8
@@ -147,22 +128,14 @@
 
   '@types/node-fetch@2.6.11':
     dependencies:
-<<<<<<< HEAD
-      '@types/node': 20.16.10
-=======
       '@types/node': 20.16.11
->>>>>>> 46d51836
       form-data: 4.0.0
 
   '@types/node@18.19.42':
     dependencies:
       undici-types: 5.26.5
 
-<<<<<<< HEAD
-  '@types/node@20.16.10':
-=======
   '@types/node@20.16.11':
->>>>>>> 46d51836
     dependencies:
       undici-types: 6.19.6
 
@@ -215,11 +188,7 @@
     dependencies:
       whatwg-url: 5.0.0
 
-<<<<<<< HEAD
-  openai@4.67.1:
-=======
   openai@4.67.2:
->>>>>>> 46d51836
     dependencies:
       '@types/node': 18.19.42
       '@types/node-fetch': 2.6.11
