--- conflicted
+++ resolved
@@ -238,13 +238,6 @@
             config_data["PluginName"] = config_data.pop("plugin_name")
         if "relation" in config_data:
             config_data["Relation"] = config_data.pop("relation")
-<<<<<<< HEAD
-        if "threshold" in config_data:
-            config_data["Threshold"] = config_data.pop("threshold")
-        config_data["action_type"] = rule.action["type"]
-
-        # Build the Rule object expected by execute_plugin.
-=======
 
         # Use rule.threshold if available, otherwise try to get it from config_data
         threshold = rule.threshold if rule.threshold is not None else config_data.get("threshold")
@@ -256,8 +249,9 @@
             # Default threshold if none is provided
             config_data["Threshold"] = 1
 
+        config_data["action_type"] = rule.action["type"]
+
         # Build the Rule object expected by execute_plugin
->>>>>>> 75a0c3e1
         rule_obj = Rule(
             prompt=Prompt(role="user", content=user_input),
             config=Config(**config_data)
